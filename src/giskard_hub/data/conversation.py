--- conflicted
+++ resolved
@@ -4,21 +4,11 @@
 from dataclasses import dataclass
 from typing import Any, Dict
 
-<<<<<<< HEAD
 from .chat_test_case import ChatTestCase
 
 
 @dataclass
 class Conversation(ChatTestCase):
-=======
-from ._entity import Entity
-from .chat import ChatMessage, ChatMessageWithMetadata
-from .check import CheckConfig, _format_checks_to_cli
-
-
-@dataclass
-class Conversation(Entity):
->>>>>>> 5e3c780f
     """A Dataset entry representing a conversation.
 
     Attributes
@@ -33,14 +23,6 @@
         List of checks to be performed on the conversation.
     """
 
-<<<<<<< HEAD
-=======
-    messages: List[ChatMessage] = field(default_factory=list)
-    demo_output: Optional[ChatMessageWithMetadata] = field(default=None)
-    tags: List[str] = field(default_factory=list)
-    checks: List[CheckConfig] = field(default_factory=list)
-
->>>>>>> 5e3c780f
     @classmethod
     def from_dict(cls, data: Dict[str, Any], **kwargs) -> "Conversation":
         warnings.warn(
