--- conflicted
+++ resolved
@@ -5,20 +5,13 @@
 
 from ..data._base import NOT_GIVEN
 from ..data.chat import ChatMessage, ChatMessageWithMetadata
-<<<<<<< HEAD
-from ..data.chat_test_case import CheckConfig
-=======
 from ..data.check import CheckConfig, _format_checks_to_backend
->>>>>>> 5e3c780f
 from ..data.conversation import Conversation
 from ._resource import APIResource
 from ._utils import prepare_chat_test_case_data as prepare_conversation_data
 
-<<<<<<< HEAD
 _CONVERSATION_DEPRECATION_WARNING = "Conversation API is deprecated and will be removed. Please use ChatTestCase API instead."
 
-=======
->>>>>>> 5e3c780f
 
 class ConversationsResource(APIResource):
     def retrieve(self, conversation_id: str):
@@ -40,7 +33,6 @@
         tags: Optional[List[str]] = None,
         checks: Optional[List[CheckConfig]] = None,
     ):
-<<<<<<< HEAD
         warnings.warn(
             _CONVERSATION_DEPRECATION_WARNING,
             category=DeprecationWarning,
@@ -53,22 +45,6 @@
             demo_output=demo_output,
             tags=tags,
             checks=checks,
-=======
-        if tags is None:
-            tags = []
-        if checks is None:
-            checks = []
-        data = filter_not_given(
-            {
-                "dataset_id": dataset_id,
-                "messages": [maybe_to_dict(msg) for msg in messages],
-                "demo_output": maybe_to_dict(demo_output),
-                "tags": tags,
-                "checks": [
-                    maybe_to_dict(check) for check in _format_checks_to_backend(checks)
-                ],
-            }
->>>>>>> 5e3c780f
         )
 
         return self._client.post(
@@ -88,7 +64,6 @@
         tags: Optional[List[str]] = NOT_GIVEN,
         checks: Optional[List[CheckConfig]] = NOT_GIVEN,
     ) -> Conversation:
-<<<<<<< HEAD
         warnings.warn(
             _CONVERSATION_DEPRECATION_WARNING,
             category=DeprecationWarning,
@@ -101,25 +76,6 @@
             demo_output=demo_output,
             tags=tags,
             checks=checks,
-=======
-        data = filter_not_given(
-            {
-                "dataset_id": dataset_id,
-                "messages": (
-                    [maybe_to_dict(msg) for msg in messages] if messages else messages
-                ),
-                "demo_output": maybe_to_dict(demo_output),
-                "tags": tags,
-                "checks": (
-                    [
-                        maybe_to_dict(check)
-                        for check in _format_checks_to_backend(checks)
-                    ]
-                    if checks
-                    else checks
-                ),
-            }
->>>>>>> 5e3c780f
         )
 
         return self._client.patch(
