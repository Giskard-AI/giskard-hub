from __future__ import annotations

from typing import List, Optional

from ..data._base import NOT_GIVEN, filter_not_given, maybe_to_dict
from ..data.chat import ChatMessage
<<<<<<< HEAD
from ..data.conversation import CheckConfiguration, Conversation
from ..data.dataset import Dataset
=======
from ..data.conversation import Conversation
>>>>>>> 833c5296
from ._resource import APIResource


class ConversationsResource(APIResource):
    def retrieve(self, conversation_id: str):
        return self._client.get(
            f"/conversations/{conversation_id}", cast_to=Conversation
        )

    def create(
        self,
        *,
        dataset_id: str,
        messages: List[ChatMessage],
        demo_output: Optional[ChatMessage] = NOT_GIVEN,
        tags: List[str] = NOT_GIVEN,
        checks: List[CheckConfiguration] = NOT_GIVEN,
    ):
        data = filter_not_given(
            {
                "dataset_id": dataset_id,
                "messages": [maybe_to_dict(msg) for msg in messages],
                "demo_output": maybe_to_dict(demo_output),
                "tags": tags,
                "checks": checks,
            }
        )
        return self._client.post(
            "/conversations",
            json=data,
            cast_to=Conversation,
        )

    def update(
        self,
        conversation_id: str,
        *,
        dataset_id: str = NOT_GIVEN,
        messages: List[ChatMessage] = NOT_GIVEN,
        demo_output: Optional[ChatMessage] = NOT_GIVEN,
        tags: List[str] = NOT_GIVEN,
        checks: List[CheckConfiguration] = NOT_GIVEN,
    ) -> Conversation:
        data = filter_not_given(
            {
                "dataset_id": dataset_id,
                "messages": (
                    [maybe_to_dict(msg) for msg in messages] if messages else messages
                ),
                "demo_output": maybe_to_dict(demo_output),
                "tags": tags,
                "checks": checks,
            }
        )
        return self._client.patch(
            f"/conversations/{conversation_id}",
            json=data,
            cast_to=Conversation,
        )

    def delete(self, conversation_id: str | List[str]) -> None:
        return self._client.delete(
            "/conversations", params={"conversation_ids": conversation_id}
        )

    def list(self, dataset_id: str) -> List[Conversation]:
        data = self._client.get(f"/datasets/{dataset_id}/conversations?limit=100000")
        return [
            Conversation.from_dict(d, _client=self._client)
            for d in data.get("items", [])
        ]<|MERGE_RESOLUTION|>--- conflicted
+++ resolved
@@ -4,12 +4,7 @@
 
 from ..data._base import NOT_GIVEN, filter_not_given, maybe_to_dict
 from ..data.chat import ChatMessage
-<<<<<<< HEAD
 from ..data.conversation import CheckConfiguration, Conversation
-from ..data.dataset import Dataset
-=======
-from ..data.conversation import Conversation
->>>>>>> 833c5296
 from ._resource import APIResource
 
 
