from __future__ import annotations

import json
from typing import Optional, Tuple

import httpx

from .errors import (
    HubAPIError,
    HubAuthenticationError,
    HubForbiddenError,
    HubJSONDecodeError,
    HubValidationError,
)

_default_http_client_kwargs = {
    "follow_redirects": True,
    "timeout": httpx.Timeout(30.0),
}


class SyncClient:
    _http: httpx.Client

    def __init__(self, *, http_client: Optional[httpx.Client] = None):
        self._http = http_client or httpx.Client(**_default_http_client_kwargs)

    def _headers(self):
        return {}

    def _extract_error_message(self, response: httpx.Response, default_msg: str) -> str:
        """Extract error message from response, falling back to default_msg if not found"""
        try:
            error_data = response.json()
<<<<<<< HEAD
            if "message" in error_data:
                return error_data["message"]
        except json.JSONDecodeError:
            pass
        return default_msg

    def _extract_validation_errors(self, response: httpx.Response) -> Tuple[str, str]:
        """Extract validation error message and field errors from response"""
        error_message = "Validation error. Please check your request."
=======
        except json.JSONDecodeError:
            return default_msg

        return error_data.get("message", default_msg)

    def _extract_validation_errors(self, response: httpx.Response) -> Tuple[str, str]:
        """Extract validation error message and field errors from response"""
        error_message = "Validation error: please check your request"
>>>>>>> 84f4748a
        fields_str = ""

        try:
            error_data = response.json()
<<<<<<< HEAD
            if "message" in error_data:
                error_message = error_data["message"]
            if "fields" in error_data:
                fields_str = str(error_data["fields"])
        except json.JSONDecodeError:
            pass
=======
        except json.JSONDecodeError:
            return error_message, fields_str

        error_message = error_data.get("message", error_message)
        fields_str = str(error_data.get("fields", fields_str))
>>>>>>> 84f4748a

        return error_message, fields_str

    def _request(self, method: str, path: str, *, cast_to=None, **kwargs):
<<<<<<< HEAD
        try:
            res = self._http.request(
                method=method,
                url=path,
                headers=self._headers(),
                **kwargs,
            )

            # Handle authentication errors
            if res.status_code == 401:
                raise HubAuthenticationError(
                    "Authentication failed. Please check your API key.",
                    status_code=res.status_code,
                    response_text=res.text,
                )

            # Handle forbidden errors
            if res.status_code == 403:
                error_message = self._extract_error_message(
                    res, "You don't have permission to access this resource."
                )
                raise HubForbiddenError(
                    error_message,
                    status_code=res.status_code,
                    response_text=res.text,
                )

            # Handle validation errors
            if res.status_code == 422:
                error_message, fields_str = self._extract_validation_errors(res)
                if fields_str:
                    error_message = f"{error_message}\n{fields_str}"

                raise HubValidationError(
                    error_message,
                    status_code=res.status_code,
                    response_text=res.text,
                )

            # Handle other HTTP errors
            try:
                res.raise_for_status()
            except httpx.HTTPStatusError as e:
                error_message = self._extract_error_message(e.response, e.response.text)
                raise HubAPIError(
                    error_message,
                    status_code=e.response.status_code,
                    response_text=e.response.text,
                )

            # Parse response JSON
            try:
                data = res.json()
            except json.JSONDecodeError as e:
                raise HubJSONDecodeError(
                    f"Failed to decode API response as JSON: {str(e)}",
                    status_code=res.status_code,
                    response_text=res.text,
                )

            if cast_to:
                data = self._cast_data_to(cast_to, data)

            return data
=======
        try:
            res = self._http.request(
                method=method,
                url=path,
                headers=self._headers(),
                **kwargs,
            )
        except Exception as e:
            raise HubAPIError(
                f"Unexpected error while making HTTP request: {str(e)}",
                response_text=str(e),
            ) from e

        # Handle authentication errors
        if res.status_code == 401:
            raise HubAuthenticationError(
                "Authentication failed: please check your API key",
                status_code=res.status_code,
                response_text=res.text,
            )

        # Handle forbidden errors
        if res.status_code == 403:
            error_message = self._extract_error_message(
                res, "You don't have permission to access this resource"
            )
            raise HubForbiddenError(
                error_message,
                status_code=res.status_code,
                response_text=res.text,
            )

        # Handle validation errors
        if res.status_code == 422:
            error_message, fields_str = self._extract_validation_errors(res)
            if fields_str:
                error_message = f"{error_message}\n{fields_str}"

            raise HubValidationError(
                error_message,
                status_code=res.status_code,
                response_text=res.text,
            )

        # Handle other HTTP errors
        try:
            res.raise_for_status()
        except httpx.HTTPStatusError as e:
            error_message = self._extract_error_message(e.response, e.response.text)
            raise HubAPIError(
                error_message,
                status_code=e.response.status_code,
                response_text=e.response.text,
            ) from e

        # Parse response JSON
        try:
            data = res.json()
        except json.JSONDecodeError as e:
            raise HubJSONDecodeError(
                f"Failed to decode API response as JSON: {str(e)}",
                status_code=res.status_code,
                response_text=res.text,
            ) from e

        if cast_to:
            try:
                data = self._cast_data_to(cast_to, data)
            except Exception as e:
                raise HubAPIError(
                    f"Error casting API response data: {str(e)}",
                    status_code=res.status_code,
                    response_text=res.text,
                ) from e
>>>>>>> 84f4748a

        except HubAPIError:
            raise
        except Exception as e:
            raise HubAPIError(
                f"Unexpected error while making API request: {str(e)}",
                response_text=str(e),
            )

    def get(self, path: str, **kwargs):
        return self._request("GET", path, **kwargs)

    def post(self, path: str, **kwargs):
        return self._request("POST", path, **kwargs)

    def patch(self, path: str, **kwargs):
        return self._request("PATCH", path, **kwargs)

    def put(self, path: str, **kwargs):
        return self._request("PUT", path, **kwargs)

    def delete(self, path: str, **kwargs):
        return self._request("DELETE", path, **kwargs)

    def close(self):
        try:
            self._http.close()
        except AttributeError:
            # This may happen if the client was not properly initialized yet
            pass

    def __del__(self):
        self.close()

    def _cast_data_to(self, cast_to, data):
        if isinstance(data, list):
            return [cast_to.from_dict(d, _client=self) for d in data]

        return cast_to.from_dict(data, _client=self)<|MERGE_RESOLUTION|>--- conflicted
+++ resolved
@@ -32,17 +32,6 @@
         """Extract error message from response, falling back to default_msg if not found"""
         try:
             error_data = response.json()
-<<<<<<< HEAD
-            if "message" in error_data:
-                return error_data["message"]
-        except json.JSONDecodeError:
-            pass
-        return default_msg
-
-    def _extract_validation_errors(self, response: httpx.Response) -> Tuple[str, str]:
-        """Extract validation error message and field errors from response"""
-        error_message = "Validation error. Please check your request."
-=======
         except json.JSONDecodeError:
             return default_msg
 
@@ -51,95 +40,19 @@
     def _extract_validation_errors(self, response: httpx.Response) -> Tuple[str, str]:
         """Extract validation error message and field errors from response"""
         error_message = "Validation error: please check your request"
->>>>>>> 84f4748a
         fields_str = ""
 
         try:
             error_data = response.json()
-<<<<<<< HEAD
-            if "message" in error_data:
-                error_message = error_data["message"]
-            if "fields" in error_data:
-                fields_str = str(error_data["fields"])
-        except json.JSONDecodeError:
-            pass
-=======
         except json.JSONDecodeError:
             return error_message, fields_str
 
         error_message = error_data.get("message", error_message)
         fields_str = str(error_data.get("fields", fields_str))
->>>>>>> 84f4748a
 
         return error_message, fields_str
 
     def _request(self, method: str, path: str, *, cast_to=None, **kwargs):
-<<<<<<< HEAD
-        try:
-            res = self._http.request(
-                method=method,
-                url=path,
-                headers=self._headers(),
-                **kwargs,
-            )
-
-            # Handle authentication errors
-            if res.status_code == 401:
-                raise HubAuthenticationError(
-                    "Authentication failed. Please check your API key.",
-                    status_code=res.status_code,
-                    response_text=res.text,
-                )
-
-            # Handle forbidden errors
-            if res.status_code == 403:
-                error_message = self._extract_error_message(
-                    res, "You don't have permission to access this resource."
-                )
-                raise HubForbiddenError(
-                    error_message,
-                    status_code=res.status_code,
-                    response_text=res.text,
-                )
-
-            # Handle validation errors
-            if res.status_code == 422:
-                error_message, fields_str = self._extract_validation_errors(res)
-                if fields_str:
-                    error_message = f"{error_message}\n{fields_str}"
-
-                raise HubValidationError(
-                    error_message,
-                    status_code=res.status_code,
-                    response_text=res.text,
-                )
-
-            # Handle other HTTP errors
-            try:
-                res.raise_for_status()
-            except httpx.HTTPStatusError as e:
-                error_message = self._extract_error_message(e.response, e.response.text)
-                raise HubAPIError(
-                    error_message,
-                    status_code=e.response.status_code,
-                    response_text=e.response.text,
-                )
-
-            # Parse response JSON
-            try:
-                data = res.json()
-            except json.JSONDecodeError as e:
-                raise HubJSONDecodeError(
-                    f"Failed to decode API response as JSON: {str(e)}",
-                    status_code=res.status_code,
-                    response_text=res.text,
-                )
-
-            if cast_to:
-                data = self._cast_data_to(cast_to, data)
-
-            return data
-=======
         try:
             res = self._http.request(
                 method=method,
@@ -214,7 +127,6 @@
                     status_code=res.status_code,
                     response_text=res.text,
                 ) from e
->>>>>>> 84f4748a
 
         except HubAPIError:
             raise
