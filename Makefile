default: help;

# Usable commands
help: ## Display commands help
	@grep -E '^[a-zA-Z][a-zA-Z_-]+:.*?## .*$$' Makefile | sort | awk 'BEGIN {FS = ":.*?## "}; {printf "\033[36m%-30s\033[0m %s\n", $$1, $$2}'
.PHONY:

notebook: ## Start a jupyter notebook server
	jupyter notebook --ip 0.0.0.0 --port 8888 --no-browser --notebook-dir . --NotebookApp.token=''
.PHONY: notebook

format: ## Format all files inside backend with black & isort
	poetry run black .
	poetry run isort .
.PHONY: format

check_linting: ## Verify code with lint tools, like pylint
	poetry run pylint ./src/giskard_hub
.PHONY: check_format

setup: ## Install dependencies
	poetry install --sync
.PHONY: setup

doc: setup ## Build the doc
	cp ./README.md ./script-docs/README.md
	cd ./script-docs && rm -rf _build && poetry run make html
	rm -rf ./docs && mkdir -p ./docs && touch ./docs/.nojekyll && mv ./script-docs/_build/html/* ./docs
<<<<<<< HEAD
=======
	echo docs-hub.giskard.ai > ./docs/CNAME
>>>>>>> 0574dd6c
.PHONY: setup

quick-doc: ## Build the doc & serve it locally
	cp ./README.md ./script-docs/README.md
	cd ./script-docs && rm -rf _build && poetry run make html
	poetry run python3 -m http.server --directory ./script-docs/_build/html/
.PHONY: quick-doc<|MERGE_RESOLUTION|>--- conflicted
+++ resolved
@@ -26,10 +26,7 @@
 	cp ./README.md ./script-docs/README.md
 	cd ./script-docs && rm -rf _build && poetry run make html
 	rm -rf ./docs && mkdir -p ./docs && touch ./docs/.nojekyll && mv ./script-docs/_build/html/* ./docs
-<<<<<<< HEAD
-=======
 	echo docs-hub.giskard.ai > ./docs/CNAME
->>>>>>> 0574dd6c
 .PHONY: setup
 
 quick-doc: ## Build the doc & serve it locally
